import xraydb
from datetime import datetime

from mossbauer.utils import *
from mossbauer import MossbauerSource, MossbauerAbsorber

class PredefinedAbsorber(MossbauerAbsorber):
    """For specific absorbers so you don't have to construct on call

    Make a subclass of this for each absorber, and make one function get_all_pars()
    that takes a dict and returns a dict of all the required absorber params. 
    Examples below are the reference absorbers we have in hand.
    """
    def _setup_pars(self, **kwargs):
        self.__dict__.update(self.get_all_pars(**kwargs))
        return

class PredefinedSource(MossbauerSource):
    """For specific sources so you don't have to construct on call

    Make a subclass of this for each source, and make one function get_all_pars()
    that takes a dict and returns a dict of all the required source params. 
    Examples below are the reference sources we have in hand.
    """
    def _setup_pars(self, **kwargs):
        self.__dict__.update(self.get_all_pars(**kwargs))
        return


class PotassiumFerrocyanide(PredefinedAbsorber):
    """Two parameters (optional)

    abundance: default natural, as decimal fraction
    thickness_mgcm2_Fe57: column density Fe57
    """
    def get_all_pars(self, **kwargs):
        # properties of this particular absorber
        Fe57_abundance = kwargs.get('abundance', 0.02)
        thickness_mgcm2_Fe57 = kwargs.get('thickness_mgcm2_Fe57', 0.13)

        # properties of this compound
        recoilless_fraction = 0.6  # no idea!
        Eres = -0.038  # p/m 0.015
        #Eres = -0.159
        mixture = {  # K4[Fe(CN)6]·3H2O
            'Fe': 1,
            'K': 4,
            'C': 6,
            'N': 6,
            'H': 6,
            'O': 3,
        }

        # properties of Fe-57
        photon_energy = 14.4e3  # eV
        natural_linewidth = 4.55e-9  # eV
        resonant_absorption_coefficient = 25.0  # cm^2/mgFe57

        # derived quantities
        thickness_gcm2_Fetot = thickness_mgcm2_Fe57 / Fe57_abundance / 1e3

        mass_sum = np.sum([val * xraydb.atomic_mass(element) for element, val in mixture.items()])
        rho_eff = np.sum([xraydb.mu_elam(element, photon_energy) * val * xraydb.atomic_mass(element) / mass_sum for element, val in mixture.items()])
        thickness_gcm2 = thickness_gcm2_Fetot / (mixture['Fe'] * xraydb.atomic_mass('Fe') / mass_sum)
        optical_depth = rho_eff * thickness_gcm2

        linewidth = E_to_vel(natural_linewidth, photon_energy)
        thickness_normalized = thickness_mgcm2_Fe57 * resonant_absorption_coefficient * recoilless_fraction

        return dict(
            Eres=Eres,
            linewidth=linewidth,
            thickness_normalized=thickness_normalized,
            optical_depth=optical_depth,
        )


class AlphaIron(PredefinedAbsorber):
    """Two parameters (optional)

    abundance: default natural, as decimal fraction (default 0.02)
    thickness_microns: physical thickness in microns (default 0.4 mil)
    """
    def get_all_pars(self, **kwargs):
        # properties of Fe-57
        iron_density = 7.87  # g/cm3
        photon_energy = 14.4e3  # eV
        natural_linewidth = 4.55e-9  # eV
        resonant_absorption_coefficient = 25.0  # cm^2/mgFe57
        mass_absorption_coef = xraydb.mu_elam('Fe', photon_energy)  # cm^2/gFe

        # properties of this compound
        recoilless_fraction = 0.8

        split_ratio = (3, 2, 1, 1, 2, 3)
        transition_coefficients = np.asarray(split_ratio, dtype=float)/np.sum(split_ratio)
  
        # from Violet and Pipcorn 1971, using Palladium source
        # TODO: I guess we need to subtract palladium isomer shift and add rhodium?
        Eres = np.array([-5.48, -3.25, -1.01, 0.66, 2.90, 5.13])
        Eres -= Eres.mean()

        # properties of this particular absorber
        Fe57_abundance = kwargs.get('abundance', 0.02)
        thickness_microns = kwargs.get('thickness_microns', 0.4*25.4)
        thickness_gcm2_Fetot = thickness_microns / 1e4 * iron_density
        thickness_mgcm2_Fe57 = thickness_gcm2_Fetot * 1e3 * Fe57_abundance
        optical_depth = thickness_gcm2_Fetot * mass_absorption_coef
        print(optical_depth)

        return dict(
            Eres=Eres,
            transition_coefficients=transition_coefficients,
            linewidth=E_to_vel(natural_linewidth, photon_energy),
            thickness_normalized=thickness_mgcm2_Fe57 * resonant_absorption_coefficient * recoilless_fraction,
            optical_depth=thickness_gcm2_Fetot * mass_absorption_coef
        )

class CobaltRhodiumMatrix(PredefinedSource):
    """One parameter (optional)

    activity: default to the original ~1 mCi source
    """
    def get_all_pars(self, **kwargs):
        Eres = 0.121
        photon_energy = 14.4e3  # eV
        natural_linewidth = 4.55e-9  # eV
        mossbauer_relative_intensity = 0.0916
        print(kwargs)
        date = kwargs.get('date', datetime.now().strftime('%Y%m%d'))
        source_activity_Ci = get_current_activity(270., 2.6e-3, '20210830', date)
        source_activity = 3.7e10 * source_activity_Ci  # Hz

        ### source parameters
        return dict(
            Eres=Eres,
            linewidth=E_to_vel(natural_linewidth, photon_energy),
            total_activity=mossbauer_relative_intensity * source_activity
<<<<<<< HEAD
=======
        )


class Beryllium(PredefinedAbsorber):
    """Two parameters (optional)

    abundance: default natural, as decimal fraction (default 0.02)
    thickness_cm: physical thickness in microns (default 0.4 mil)
    """
    def get_all_pars(self, **kwargs):
        # properties of Fe-57
        Fe_molar_mass = xraydb.atomic_mass('Fe')
        Fe_density = 7.87  # g/cm3
        photon_energy = 14.4e3  # eV
        natural_linewidth = 4.55e-9  # eV
        resonant_absorption_coefficient = 25.0  # cm^2/mgFe57

        # properties of this compound
        recoilless_fraction = 0.8
        Be_density = 1.85  # g/cm3
        Be_molar_mass = xraydb.atomic_mass('Be')  # g/mol
        mass_absorption_coef = xraydb.mu_elam('Be', photon_energy)  # cm^2/gBe

        # from Violet and Pipcorn 1971, using Palladium source
        # TODO: I guess we need to subtract palladium isomer shift and add rhodium?
        Eres = 0.0

        split_ratio = (3, 2, 1, 1, 2, 3)
        transition_coefficients = np.asarray(split_ratio, dtype=float)/np.sum(split_ratio)
  
        # from Violet and Pipcorn 1971, using Palladium source
        # TODO: I guess we need to subtract palladium isomer shift and add rhodium?
        Eres = np.array([-5.48, -3.25, -1.01, 0.66, 2.90, 5.13])
        Eres -= Eres.mean()

        # properties of this particular absorber
        Fe_impurity_fraction = kwargs.get('impurity_fraction', 1e-3)
        Fe57_abundance = kwargs.get('abundance', 0.02)
        thickness_cm = kwargs.get('thickness_cm', 2.54*0.2)

        mol_per_cm2 = Be_density / Be_molar_mass * thickness_cm
        mol_Fe57_per_cm2 = mol_per_cm2 * Fe_impurity_fraction * Fe57_abundance
        
        thickness_mgcm2_Fe57 = mol_Fe57_per_cm2 * Fe_molar_mass * 1e3
        thickness_gcm2_Be = mol_per_cm2 * Be_molar_mass

        return dict(
            Eres=Eres,
            transition_coefficients=transition_coefficients,
            linewidth=E_to_vel(natural_linewidth, photon_energy),
            thickness_normalized=thickness_mgcm2_Fe57 * resonant_absorption_coefficient * recoilless_fraction,
            optical_depth=thickness_gcm2_Be * mass_absorption_coef
>>>>>>> 6eb101b1
        )<|MERGE_RESOLUTION|>--- conflicted
+++ resolved
@@ -136,10 +136,7 @@
             Eres=Eres,
             linewidth=E_to_vel(natural_linewidth, photon_energy),
             total_activity=mossbauer_relative_intensity * source_activity
-<<<<<<< HEAD
-=======
         )
-
 
 class Beryllium(PredefinedAbsorber):
     """Two parameters (optional)
@@ -190,5 +187,4 @@
             linewidth=E_to_vel(natural_linewidth, photon_energy),
             thickness_normalized=thickness_mgcm2_Fe57 * resonant_absorption_coefficient * recoilless_fraction,
             optical_depth=thickness_gcm2_Be * mass_absorption_coef
->>>>>>> 6eb101b1
         )